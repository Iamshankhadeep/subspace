use super::persistent_parameters::remove_known_peer_addresses_internal;
use crate::behavior::persistent_parameters::{append_p2p_suffix, remove_p2p_suffix};
use crate::{Config, GenericRequest, GenericRequestHandler};
use futures::channel::oneshot;
use futures::future::pending;
use libp2p::multiaddr::Protocol;
use libp2p::{Multiaddr, PeerId};
use lru::LruCache;
use parity_scale_codec::{Decode, Encode};
use parking_lot::Mutex;
use std::future::Future;
use std::num::NonZeroUsize;
use std::pin::Pin;
use std::str::FromStr;
use std::sync::Arc;
use std::task::{Context, Poll};
use std::time::Duration;
<<<<<<< HEAD
=======
use tokio::time::sleep;
>>>>>>> 1e781eb7

#[tokio::test()]
async fn test_address_timed_removal_from_known_peers_cache() {
    // Cache initialization
    let peer_id = PeerId::random();
    let addr1 = Multiaddr::empty().with(Protocol::Memory(0));
    let addr2 = Multiaddr::empty().with(Protocol::Memory(1));
    let addresses = vec![addr1.clone(), addr2.clone()];
<<<<<<< HEAD
    let expiration = Duration::from_nanos(1);
=======
    let expiration = chrono::Duration::nanoseconds(1);
    let expiration_kademlia = chrono::Duration::nanoseconds(1);
>>>>>>> 1e781eb7

    let mut peers_cache = LruCache::new(NonZeroUsize::new(100).unwrap());
    let mut addresses_cache = LruCache::new(NonZeroUsize::new(100).unwrap());

    for addr in addresses.clone() {
        addresses_cache.push(addr, None);
    }

    peers_cache.push(peer_id, addresses_cache);

    //Precondition-check
    assert_eq!(peers_cache.len(), 1);
    let addresses_from_cache = peers_cache.get(&peer_id).expect("PeerId present");
    assert_eq!(addresses_from_cache.len(), 2);
    assert!(addresses_from_cache
        .peek(&addr1)
        .expect("Address present")
        .is_none());
    assert!(addresses_from_cache
        .peek(&addr2)
        .expect("Address present")
        .is_none());

    let removed_addresses = remove_known_peer_addresses_internal(
        &mut peers_cache,
        peer_id,
        addresses.clone(),
        expiration,
        expiration_kademlia,
    );

    // Check after the first run (set the first failure time)
    assert_eq!(peers_cache.len(), 1);
    assert_eq!(removed_addresses.len(), 0);
    let addresses_from_cache = peers_cache.get(&peer_id).expect("PeerId present");
    assert_eq!(addresses_from_cache.len(), 2);
    assert!(addresses_from_cache
        .peek(&addr1)
        .expect("Address present")
        .is_some());
    assert!(addresses_from_cache
        .peek(&addr2)
        .expect("Address present")
        .is_some());

    let removed_addresses = remove_known_peer_addresses_internal(
        &mut peers_cache,
        peer_id,
        addresses,
        expiration,
        expiration_kademlia,
    );

    // Check after the second run (clean cache)
    assert_eq!(peers_cache.len(), 0);
    assert_eq!(removed_addresses.len(), 2);
}

#[tokio::test()]
async fn test_different_removal_timing_from_known_peers_cache() {
    // Cache initialization
    let peer_id = PeerId::random();
    let addr = Multiaddr::empty().with(Protocol::Memory(0));

    let expiration_in_secs = 3u64;
    let expiration_in_secs_kademlia = 1u64;
    let expiration = chrono::Duration::seconds(expiration_in_secs as i64);
    let expiration_kademlia = chrono::Duration::seconds(expiration_in_secs_kademlia as i64);

    let mut peers_cache = LruCache::new(NonZeroUsize::new(100).unwrap());
    let mut addresses_cache = LruCache::new(NonZeroUsize::new(100).unwrap());

    let addresses = vec![addr.clone()];
    addresses_cache.push(addr, None);
    peers_cache.push(peer_id, addresses_cache);

    //Precondition-check
    assert_eq!(peers_cache.len(), 1);

    let removed_addresses = remove_known_peer_addresses_internal(
        &mut peers_cache,
        peer_id,
        addresses.clone(),
        expiration,
        expiration_kademlia,
    );

    // Check after the first run (set the first failure time)
    assert_eq!(peers_cache.len(), 1);
    assert_eq!(removed_addresses.len(), 0);

    sleep(Duration::from_secs(expiration_in_secs_kademlia)).await;

    let removed_addresses = remove_known_peer_addresses_internal(
        &mut peers_cache,
        peer_id,
        addresses.clone(),
        expiration,
        expiration_kademlia,
    );

    // Check after the second run (Kademlia event only)
    assert_eq!(peers_cache.len(), 1);
    assert_eq!(removed_addresses.len(), 1);

    sleep(Duration::from_secs(expiration_in_secs)).await;

    let removed_addresses = remove_known_peer_addresses_internal(
        &mut peers_cache,
        peer_id,
        addresses,
        expiration,
        expiration_kademlia,
    );

    // Check after the third run (Kademlia event and clean cache)
    assert_eq!(peers_cache.len(), 0);
    assert_eq!(removed_addresses.len(), 1);
}

#[derive(Default)]
struct FuturePolledTwice {
    counter: u8,
}

impl Future for FuturePolledTwice {
    type Output = u8;

    fn poll(self: Pin<&mut Self>, _: &mut Context<'_>) -> Poll<Self::Output> {
        if self.counter >= 1 {
            Poll::Ready(self.counter)
        } else {
            self.get_mut().counter += 1;

            Poll::Pending
        }
    }
}

#[derive(Encode, Decode)]
struct ExampleRequest;

impl GenericRequest for ExampleRequest {
    const PROTOCOL_NAME: &'static str = "/example";
    const LOG_TARGET: &'static str = "example_request";
    type Response = ExampleResponse;
}

#[derive(Encode, Decode, Debug)]
struct ExampleResponse {
    counter: u8,
}

#[tokio::test]
async fn test_async_handler_works_with_pending_internal_future() {
    let config_1 = Config {
        listen_on: vec!["/ip4/0.0.0.0/tcp/0".parse().unwrap()],
        allow_non_global_addresses_in_dht: true,
        request_response_protocols: vec![GenericRequestHandler::create(
            |_, &ExampleRequest| async {
                let fut = FuturePolledTwice::default();

                Some(ExampleResponse { counter: fut.await })
            },
        )],
        ..Config::default()
    };
    let (node_1, mut node_runner_1) = crate::create(config_1).unwrap();

    let (node_1_address_sender, node_1_address_receiver) = oneshot::channel();
    let on_new_listener_handler = node_1.on_new_listener(Arc::new({
        let node_1_address_sender = Mutex::new(Some(node_1_address_sender));

        move |address| {
            if matches!(address.iter().next(), Some(Protocol::Ip4(_))) {
                if let Some(node_1_address_sender) = node_1_address_sender.lock().take() {
                    node_1_address_sender.send(address.clone()).unwrap();
                }
            }
        }
    }));

    tokio::spawn(async move {
        node_runner_1.run().await;
    });

    // Wait for first node to know its address
    let node_1_addr = node_1_address_receiver.await.unwrap();
    drop(on_new_listener_handler);

    let bootstrap_addresses = vec![node_1_addr.with(Protocol::P2p(node_1.id()))];
    let config_2 = Config {
        listen_on: vec!["/ip4/0.0.0.0/tcp/0".parse().unwrap()],
        allow_non_global_addresses_in_dht: true,
        request_response_protocols: vec![GenericRequestHandler::<ExampleRequest>::create(
            |_, _| async { None },
        )],
        bootstrap_addresses,
        ..Config::default()
    };

    let (node_2, mut node_runner_2) = crate::create(config_2).unwrap();

    let bootstrap_fut = Box::pin({
        let node = node_2.clone();

        async move {
            let _ = node.bootstrap().await;

            pending::<()>().await;
        }
    });

    tokio::spawn(async move {
        bootstrap_fut.await;
    });

    tokio::spawn(async move {
        node_runner_2.run().await;
    });

    let resp = node_2
        .send_generic_request(node_1.id(), ExampleRequest)
        .await
        .unwrap();

    assert_eq!(resp.counter, 1);
}

#[tokio::test]
async fn test_address_p2p_prefix_removal() {
    let short_addr: Multiaddr = "/ip4/127.0.0.1/tcp/50000".parse().unwrap();
    let long_addr: Multiaddr =
        "/ip4/127.0.0.1/tcp/50000/p2p/12D3KooWGAjyJAZNNsHu8sV6MP6mXHzNXFQbadjVBFUr5deTiom2"
            .parse()
            .unwrap();

    assert_eq!(remove_p2p_suffix(long_addr.clone()), short_addr);
    assert_eq!(remove_p2p_suffix(short_addr.clone()), short_addr);
}

#[tokio::test]
async fn test_address_p2p_prefix_addition() {
    let peer_id = PeerId::from_str("12D3KooWGAjyJAZNNsHu8sV6MP6mXHzNXFQbadjVBFUr5deTiom2").unwrap();
    let short_addr: Multiaddr = "/ip4/127.0.0.1/tcp/50000".parse().unwrap();
    let long_addr: Multiaddr =
        "/ip4/127.0.0.1/tcp/50000/p2p/12D3KooWGAjyJAZNNsHu8sV6MP6mXHzNXFQbadjVBFUr5deTiom2"
            .parse()
            .unwrap();

    assert_eq!(append_p2p_suffix(peer_id, long_addr.clone()), long_addr);
    assert_eq!(append_p2p_suffix(peer_id, short_addr.clone()), long_addr);
}<|MERGE_RESOLUTION|>--- conflicted
+++ resolved
@@ -15,10 +15,7 @@
 use std::sync::Arc;
 use std::task::{Context, Poll};
 use std::time::Duration;
-<<<<<<< HEAD
-=======
 use tokio::time::sleep;
->>>>>>> 1e781eb7
 
 #[tokio::test()]
 async fn test_address_timed_removal_from_known_peers_cache() {
@@ -27,12 +24,8 @@
     let addr1 = Multiaddr::empty().with(Protocol::Memory(0));
     let addr2 = Multiaddr::empty().with(Protocol::Memory(1));
     let addresses = vec![addr1.clone(), addr2.clone()];
-<<<<<<< HEAD
     let expiration = Duration::from_nanos(1);
-=======
-    let expiration = chrono::Duration::nanoseconds(1);
-    let expiration_kademlia = chrono::Duration::nanoseconds(1);
->>>>>>> 1e781eb7
+    let expiration_kademlia = Duration::from_nanos(1);
 
     let mut peers_cache = LruCache::new(NonZeroUsize::new(100).unwrap());
     let mut addresses_cache = LruCache::new(NonZeroUsize::new(100).unwrap());
@@ -97,10 +90,8 @@
     let peer_id = PeerId::random();
     let addr = Multiaddr::empty().with(Protocol::Memory(0));
 
-    let expiration_in_secs = 3u64;
-    let expiration_in_secs_kademlia = 1u64;
-    let expiration = chrono::Duration::seconds(expiration_in_secs as i64);
-    let expiration_kademlia = chrono::Duration::seconds(expiration_in_secs_kademlia as i64);
+    let expiration = Duration::from_secs(3);
+    let expiration_kademlia = Duration::from_secs(1);
 
     let mut peers_cache = LruCache::new(NonZeroUsize::new(100).unwrap());
     let mut addresses_cache = LruCache::new(NonZeroUsize::new(100).unwrap());
@@ -124,7 +115,7 @@
     assert_eq!(peers_cache.len(), 1);
     assert_eq!(removed_addresses.len(), 0);
 
-    sleep(Duration::from_secs(expiration_in_secs_kademlia)).await;
+    sleep(expiration_kademlia).await;
 
     let removed_addresses = remove_known_peer_addresses_internal(
         &mut peers_cache,
@@ -138,7 +129,7 @@
     assert_eq!(peers_cache.len(), 1);
     assert_eq!(removed_addresses.len(), 1);
 
-    sleep(Duration::from_secs(expiration_in_secs)).await;
+    sleep(expiration).await;
 
     let removed_addresses = remove_known_peer_addresses_internal(
         &mut peers_cache,
