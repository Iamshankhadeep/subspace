use crate::{self as pallet_domains, FungibleFreezeId};
use codec::{Decode, Encode, MaxEncodedLen};
use frame_support::parameter_types;
use frame_support::traits::{ConstU16, ConstU32, ConstU64, Hooks};
use frame_support::weights::Weight;
use scale_info::TypeInfo;
use sp_core::crypto::Pair;
use sp_core::{Get, H256, U256};
use sp_domains::{
    create_dummy_bundle_with_receipts_generic, BundleHeader, BundleSolution, DomainId,
<<<<<<< HEAD
    DomainsFreezeIdentifier, ExecutionReceipt, ExecutorPair, OpaqueBundle, OperatorId,
    SealedBundleHeader,
=======
    ExecutionReceipt, OpaqueBundle, OperatorPair, SealedBundleHeader,
>>>>>>> 0a6fc899
};
use sp_runtime::testing::Header;
use sp_runtime::traits::{BlakeTwo256, IdentityLookup};
use std::sync::atomic::{AtomicU64, Ordering};
use subspace_core_primitives::U256 as P256;
use subspace_runtime_primitives::SSC;

type UncheckedExtrinsic = frame_system::mocking::MockUncheckedExtrinsic<Test>;
type Block = frame_system::mocking::MockBlock<Test>;
type Balance = u128;

// TODO: Remove when DomainRegistry is usable.
const DOMAIN_ID: DomainId = DomainId::new(0);

frame_support::construct_runtime!(
    pub struct Test
    where
        Block = Block,
        NodeBlock = Block,
        UncheckedExtrinsic = UncheckedExtrinsic,
    {
        System: frame_system,
        Balances: pallet_balances,
        Domains: pallet_domains,
    }
);

type BlockNumber = u64;
type Hash = H256;

impl frame_system::Config for Test {
    type BaseCallFilter = frame_support::traits::Everything;
    type BlockWeights = ();
    type BlockLength = ();
    type DbWeight = ();
    type RuntimeOrigin = RuntimeOrigin;
    type RuntimeCall = RuntimeCall;
    type Index = u64;
    type BlockNumber = BlockNumber;
    type Hash = Hash;
    type Hashing = BlakeTwo256;
    type AccountId = u64;
    type Lookup = IdentityLookup<Self::AccountId>;
    type Header = Header;
    type RuntimeEvent = RuntimeEvent;
    type BlockHashCount = ConstU64<2>;
    type Version = ();
    type PalletInfo = PalletInfo;
    type AccountData = pallet_balances::AccountData<Balance>;
    type OnNewAccount = ();
    type OnKilledAccount = ();
    type SystemWeightInfo = ();
    type SS58Prefix = ConstU16<42>;
    type OnSetCode = ();
    type MaxConsumers = ConstU32<16>;
}

parameter_types! {
    pub const ReceiptsPruningDepth: BlockNumber = 256;
    pub const MaximumReceiptDrift: BlockNumber = 128;
    pub const InitialDomainTxRange: u64 = 10;
    pub const DomainTxRangeAdjustmentInterval: u64 = 100;
    pub const ExpectedBundlesPerInterval: u64 = 600;
    pub const DomainRuntimeUpgradeDelay: BlockNumber = 100;
    pub const MaxBundlesPerBlock: u32 = 10;
    pub const MaxDomainBlockSize: u32 = 1024 * 1024;
    pub const MaxDomainBlockWeight: Weight = Weight::from_parts(1024 * 1024, 0);
    pub const DomainInstantiationDeposit: Balance = 100;
    pub const MaxDomainNameLength: u32 = 16;
}

static CONFIRMATION_DEPTH_K: AtomicU64 = AtomicU64::new(10);

pub struct ConfirmationDepthK;

impl ConfirmationDepthK {
    fn set(new: BlockNumber) {
        CONFIRMATION_DEPTH_K.store(new, Ordering::SeqCst);
    }

    fn get() -> BlockNumber {
        CONFIRMATION_DEPTH_K.load(Ordering::SeqCst)
    }
}

impl Get<BlockNumber> for ConfirmationDepthK {
    fn get() -> BlockNumber {
        Self::get()
    }
}

#[derive(
    PartialEq, Eq, Clone, Encode, Decode, TypeInfo, MaxEncodedLen, Ord, PartialOrd, Copy, Debug,
)]
pub enum FreezeIdentifier {
    Domains(DomainsFreezeIdentifier),
}

impl pallet_domains::FreezeIdentifier<Test> for FreezeIdentifier {
    fn staking_freeze_id(operator_id: OperatorId) -> Self {
        Self::Domains(DomainsFreezeIdentifier::Staking(operator_id))
    }

    fn domain_instantiation_id(domain_id: DomainId) -> FungibleFreezeId<Test> {
        Self::Domains(DomainsFreezeIdentifier::DomainInstantiation(domain_id))
    }
}

parameter_types! {
    pub const MaxFreezes: u32 = 10;
    pub const ExistentialDeposit: Balance = 1;
}

impl pallet_balances::Config for Test {
    type MaxLocks = ();
    type MaxReserves = ();
    type ReserveIdentifier = [u8; 8];
    type Balance = Balance;
    type DustRemoval = ();
    type RuntimeEvent = RuntimeEvent;
    type ExistentialDeposit = ExistentialDeposit;
    type AccountStore = System;
    type WeightInfo = ();
    type FreezeIdentifier = FreezeIdentifier;
    type MaxFreezes = MaxFreezes;
    type RuntimeHoldReason = ();
    type MaxHolds = ();
}

parameter_types! {
    pub const MinOperatorStake: Balance = 100 * SSC;
}

impl pallet_domains::Config for Test {
    type RuntimeEvent = RuntimeEvent;
    type DomainNumber = BlockNumber;
    type DomainHash = sp_core::H256;
    type ConfirmationDepthK = ConfirmationDepthK;
    type DomainRuntimeUpgradeDelay = DomainRuntimeUpgradeDelay;
    type Currency = Balances;
    type FreezeIdentifier = FreezeIdentifier;
    type WeightInfo = pallet_domains::weights::SubstrateWeight<Test>;
    type InitialDomainTxRange = InitialDomainTxRange;
    type DomainTxRangeAdjustmentInterval = DomainTxRangeAdjustmentInterval;
    type ExpectedBundlesPerInterval = ExpectedBundlesPerInterval;
    type MinOperatorStake = MinOperatorStake;
    type MaxDomainBlockSize = MaxDomainBlockSize;
    type MaxDomainBlockWeight = MaxDomainBlockWeight;
    type MaxBundlesPerBlock = MaxBundlesPerBlock;
    type DomainInstantiationDeposit = DomainInstantiationDeposit;
    type MaxDomainNameLength = MaxDomainNameLength;
    type Share = Balance;
}

pub(crate) fn new_test_ext() -> sp_io::TestExternalities {
    let t = frame_system::GenesisConfig::default()
        .build_storage::<Test>()
        .unwrap();

    t.into()
}

fn create_dummy_receipt(
    consensus_block_number: BlockNumber,
    consensus_block_hash: Hash,
) -> ExecutionReceipt<BlockNumber, Hash, BlockNumber, H256> {
    ExecutionReceipt {
        consensus_block_number,
        consensus_block_hash,
        domain_block_number: consensus_block_number,
        domain_hash: H256::random(),
        trace: if consensus_block_number == 0 {
            Vec::new()
        } else {
            vec![H256::random(), H256::random()]
        },
        trace_root: Default::default(),
    }
}

fn create_dummy_bundle(
    domain_id: DomainId,
    consensus_block_number: BlockNumber,
    consensus_block_hash: Hash,
) -> OpaqueBundle<BlockNumber, Hash, BlockNumber, H256> {
    let pair = OperatorPair::from_seed(&U256::from(0u32).into());

    let execution_receipt = create_dummy_receipt(consensus_block_number, consensus_block_hash);

    let header = BundleHeader {
        consensus_block_number,
        consensus_block_hash,
        slot_number: 0u64,
        extrinsics_root: Default::default(),
        bundle_solution: BundleSolution::dummy(domain_id, pair.public()),
    };

    let signature = pair.sign(header.hash().as_ref());

    OpaqueBundle {
        sealed_header: SealedBundleHeader::new(header, signature),
        receipt: execution_receipt,
        extrinsics: Vec::new(),
    }
}

#[allow(dead_code)]
fn create_dummy_bundle_with_receipts(
    domain_id: DomainId,
    consensus_block_number: BlockNumber,
    consensus_block_hash: Hash,
    receipt: ExecutionReceipt<BlockNumber, Hash, BlockNumber, H256>,
) -> OpaqueBundle<BlockNumber, Hash, BlockNumber, H256> {
    create_dummy_bundle_with_receipts_generic::<BlockNumber, Hash, BlockNumber, H256>(
        domain_id,
        consensus_block_number,
        consensus_block_hash,
        receipt,
    )
}

#[test]
fn test_stale_bundle_should_be_rejected() {
    // Small macro in order to be more readable.
    //
    // We only care about whether the error type is `StaleBundle`.
    macro_rules! assert_stale {
        ($validate_bundle_result:expr) => {
            assert_eq!(
                $validate_bundle_result,
                Err(pallet_domains::BundleError::StaleBundle)
            )
        };
    }

    macro_rules! assert_not_stale {
        ($validate_bundle_result:expr) => {
            assert_ne!(
                $validate_bundle_result,
                Err(pallet_domains::BundleError::StaleBundle)
            )
        };
    }

    ConfirmationDepthK::set(1);
    new_test_ext().execute_with(|| {
        // Create a bundle at genesis block -> #1
        let bundle0 = create_dummy_bundle(DOMAIN_ID, 0, System::parent_hash());
        System::initialize(&1, &System::parent_hash(), &Default::default());
        <Domains as Hooks<BlockNumber>>::on_initialize(1);
        assert_not_stale!(pallet_domains::Pallet::<Test>::validate_bundle(&bundle0));

        // Create a bundle at block #1 -> #2
        let block_hash1 = Hash::random();
        let bundle1 = create_dummy_bundle(DOMAIN_ID, 1, block_hash1);
        System::initialize(&2, &block_hash1, &Default::default());
        <Domains as Hooks<BlockNumber>>::on_initialize(2);
        assert_stale!(pallet_domains::Pallet::<Test>::validate_bundle(&bundle0));
        assert_not_stale!(pallet_domains::Pallet::<Test>::validate_bundle(&bundle1));
    });

    ConfirmationDepthK::set(2);
    new_test_ext().execute_with(|| {
        // Create a bundle at genesis block -> #1
        let bundle0 = create_dummy_bundle(DOMAIN_ID, 0, System::parent_hash());
        System::initialize(&1, &System::parent_hash(), &Default::default());
        <Domains as Hooks<BlockNumber>>::on_initialize(1);
        assert_not_stale!(pallet_domains::Pallet::<Test>::validate_bundle(&bundle0));

        // Create a bundle at block #1 -> #2
        let block_hash1 = Hash::random();
        let bundle1 = create_dummy_bundle(DOMAIN_ID, 1, block_hash1);
        System::initialize(&2, &block_hash1, &Default::default());
        <Domains as Hooks<BlockNumber>>::on_initialize(2);
        assert_stale!(pallet_domains::Pallet::<Test>::validate_bundle(&bundle0));
        assert_not_stale!(pallet_domains::Pallet::<Test>::validate_bundle(&bundle1));

        // Create a bundle at block #2 -> #3
        let block_hash2 = Hash::random();
        let bundle2 = create_dummy_bundle(DOMAIN_ID, 2, block_hash2);
        System::initialize(&3, &block_hash2, &Default::default());
        <Domains as Hooks<BlockNumber>>::on_initialize(3);
        assert_stale!(pallet_domains::Pallet::<Test>::validate_bundle(&bundle0));
        assert_stale!(pallet_domains::Pallet::<Test>::validate_bundle(&bundle1));
        assert_not_stale!(pallet_domains::Pallet::<Test>::validate_bundle(&bundle2));
    });

    ConfirmationDepthK::set(10);
    let confirmation_depth_k = ConfirmationDepthK::get();
    let (dummy_bundles, block_hashes): (Vec<_>, Vec<_>) = (1..=confirmation_depth_k + 2)
        .map(|n| {
            let consensus_block_hash = Hash::random();
            (
                create_dummy_bundle(DOMAIN_ID, n, consensus_block_hash),
                consensus_block_hash,
            )
        })
        .unzip();

    let run_to_block = |n: BlockNumber, block_hashes: Vec<Hash>| {
        System::initialize(&1, &System::parent_hash(), &Default::default());
        <Domains as Hooks<BlockNumber>>::on_initialize(1);
        System::finalize();

        for b in 2..=n {
            System::set_block_number(b);
            System::initialize(&b, &block_hashes[b as usize - 2], &Default::default());
            <Domains as Hooks<BlockNumber>>::on_initialize(b);
            System::finalize();
        }
    };

    new_test_ext().execute_with(|| {
        run_to_block(confirmation_depth_k + 2, block_hashes);
        for bundle in dummy_bundles.iter().take(2) {
            assert_stale!(pallet_domains::Pallet::<Test>::validate_bundle(bundle));
        }
        for bundle in dummy_bundles.iter().skip(2) {
            assert_not_stale!(pallet_domains::Pallet::<Test>::validate_bundle(bundle));
        }
    });
}

#[test]
fn test_calculate_tx_range() {
    let cur_tx_range = P256::from(400_u64);

    assert_eq!(
        cur_tx_range,
        pallet_domains::calculate_tx_range(cur_tx_range, 0, 1000)
    );
    assert_eq!(
        cur_tx_range,
        pallet_domains::calculate_tx_range(cur_tx_range, 1000, 0)
    );

    // Lower bound of 1/4 * current range
    assert_eq!(
        cur_tx_range.checked_div(&P256::from(4_u64)).unwrap(),
        pallet_domains::calculate_tx_range(cur_tx_range, 10, 1000)
    );

    // Upper bound of 4 * current range
    assert_eq!(
        cur_tx_range.checked_mul(&P256::from(4_u64)).unwrap(),
        pallet_domains::calculate_tx_range(cur_tx_range, 8000, 1000)
    );

    // For anything else in the [0.25, 4.0] range, the change ratio should be same as
    // actual / expected
    assert_eq!(
        cur_tx_range.checked_div(&P256::from(4_u64)).unwrap(),
        pallet_domains::calculate_tx_range(cur_tx_range, 250, 1000)
    );
    assert_eq!(
        cur_tx_range.checked_div(&P256::from(2_u64)).unwrap(),
        pallet_domains::calculate_tx_range(cur_tx_range, 500, 1000)
    );
    assert_eq!(
        cur_tx_range.checked_mul(&P256::from(1_u64)).unwrap(),
        pallet_domains::calculate_tx_range(cur_tx_range, 1000, 1000)
    );
    assert_eq!(
        cur_tx_range.checked_mul(&P256::from(2_u64)).unwrap(),
        pallet_domains::calculate_tx_range(cur_tx_range, 2000, 1000)
    );
    assert_eq!(
        cur_tx_range.checked_mul(&P256::from(3_u64)).unwrap(),
        pallet_domains::calculate_tx_range(cur_tx_range, 3000, 1000)
    );
    assert_eq!(
        cur_tx_range.checked_mul(&P256::from(4_u64)).unwrap(),
        pallet_domains::calculate_tx_range(cur_tx_range, 4000, 1000)
    );
}<|MERGE_RESOLUTION|>--- conflicted
+++ resolved
@@ -8,12 +8,8 @@
 use sp_core::{Get, H256, U256};
 use sp_domains::{
     create_dummy_bundle_with_receipts_generic, BundleHeader, BundleSolution, DomainId,
-<<<<<<< HEAD
-    DomainsFreezeIdentifier, ExecutionReceipt, ExecutorPair, OpaqueBundle, OperatorId,
+    DomainsFreezeIdentifier, ExecutionReceipt, OpaqueBundle, OperatorId, OperatorPair,
     SealedBundleHeader,
-=======
-    ExecutionReceipt, OpaqueBundle, OperatorPair, SealedBundleHeader,
->>>>>>> 0a6fc899
 };
 use sp_runtime::testing::Header;
 use sp_runtime::traits::{BlakeTwo256, IdentityLookup};
