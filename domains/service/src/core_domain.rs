use crate::core_domain_tx_pre_validator::CoreDomainTxPreValidator;
use crate::providers::{BlockImportProvider, RpcProvider};
use crate::{DomainConfiguration, FullBackend, FullClient};
use cross_domain_message_gossip::{DomainTxPoolSink, Message as GossipMessage};
use domain_client_consensus_relay_chain::DomainBlockImport;
use domain_client_executor::{
    CoreDomainParentChain, CoreExecutor, CoreGossipMessageValidator, EssentialExecutorParams,
    ExecutorStreams,
};
use domain_client_executor_gossip::ExecutorGossipParams;
use domain_client_message_relayer::GossipMessageSink;
use domain_runtime_primitives::{Balance, DomainCoreApi};
use frame_benchmarking::frame_support::codec::FullCodec;
use frame_benchmarking::frame_support::dispatch::TypeInfo;
use futures::channel::mpsc;
use futures::{Stream, StreamExt};
use jsonrpsee::tracing;
use pallet_transaction_payment_rpc::TransactionPaymentRuntimeApi;
use sc_client_api::{
    BlockBackend, BlockImportNotification, BlockchainEvents, ProofProvider, StateBackendFor,
};
use sc_executor::{NativeElseWasmExecutor, NativeExecutionDispatch};
use sc_network::NetworkService;
use sc_network_sync::SyncingService;
use sc_rpc_api::DenyUnsafe;
use sc_service::{
    BuildNetworkParams, Configuration as ServiceConfiguration, NetworkStarter, PartialComponents,
    SpawnTasksParams, TFullBackend, TaskManager,
};
use sc_telemetry::{Telemetry, TelemetryWorker, TelemetryWorkerHandle};
use sc_transaction_pool_api::{InPoolTransaction, TransactionPool};
use sc_utils::mpsc::tracing_unbounded;
use serde::de::DeserializeOwned;
use sp_api::{ApiExt, BlockT, ConstructRuntimeApi, Decode, Metadata, NumberFor, ProvideRuntimeApi};
use sp_block_builder::BlockBuilder;
use sp_blockchain::{HeaderBackend, HeaderMetadata};
use sp_consensus::{SelectChain, SyncOracle};
use sp_consensus_slots::Slot;
use sp_core::traits::SpawnEssentialNamed;
use sp_core::Encode;
use sp_domains::{DomainId, ExecutorApi};
use sp_messenger::{MessengerApi, RelayerApi};
use sp_offchain::OffchainWorkerApi;
use sp_receipts::ReceiptsApi;
use sp_session::SessionKeys;
use sp_transaction_pool::runtime_api::TaggedTransactionQueue;
use std::fmt::{Debug, Display};
use std::marker::PhantomData;
use std::str::FromStr;
use std::sync::Arc;
use subspace_core_primitives::Blake2b256Hash;
use subspace_runtime_primitives::Index as Nonce;
use subspace_transaction_pool::{FullChainApiWrapper, FullPool};
use substrate_frame_rpc_system::AccountNonceApi;
use system_runtime_primitives::SystemDomainApi;

<<<<<<< HEAD
pub type CoreDomainExecutor<Block, SBlock, PBlock, SClient, PClient, RuntimeApi, ExecutorDispatch> =
=======
type BlockImportOf<Block, Client, Provider> = <Provider as BlockImportProvider<Block, Client>>::BI;

type CoreDomainExecutor<Block, SBlock, PBlock, SClient, PClient, RuntimeApi, ExecutorDispatch, BI> =
>>>>>>> d3e9c2de
    CoreExecutor<
        Block,
        SBlock,
        PBlock,
        FullClient<Block, RuntimeApi, ExecutorDispatch>,
        SClient,
        PClient,
        FullPool<
            Block,
            FullClient<Block, RuntimeApi, ExecutorDispatch>,
            CoreDomainTxPreValidator<
                Block,
                SBlock,
                PBlock,
                FullClient<Block, RuntimeApi, ExecutorDispatch>,
                SClient,
            >,
        >,
        FullBackend<Block>,
        NativeElseWasmExecutor<ExecutorDispatch>,
        DomainBlockImport<BI>,
    >;

/// Core domain full node along with some other components.
pub struct NewFullCore<
    C,
    CodeExecutor,
    Block,
    SBlock,
    PBlock,
    SClient,
    PClient,
    RuntimeApi,
    ExecutorDispatch,
    AccountId,
    BI,
> where
    SBlock: BlockT,
    PBlock: BlockT,
    Block: BlockT,
    NumberFor<SBlock>: From<NumberFor<Block>>,
    SBlock::Hash: From<Block::Hash>,
    ExecutorDispatch: NativeExecutionDispatch + 'static,
    RuntimeApi: ConstructRuntimeApi<Block, FullClient<Block, RuntimeApi, ExecutorDispatch>>
        + Send
        + Sync
        + 'static,
    RuntimeApi::RuntimeApi: ApiExt<Block, StateBackend = StateBackendFor<TFullBackend<Block>, Block>>
        + Metadata<Block>
        + BlockBuilder<Block>
        + OffchainWorkerApi<Block>
        + SessionKeys<Block>
        + DomainCoreApi<Block>
        + TaggedTransactionQueue<Block>
        + AccountNonceApi<Block, AccountId, Nonce>
        + TransactionPaymentRuntimeApi<Block, Balance>
        + MessengerApi<Block, NumberFor<Block>>
        + RelayerApi<Block, AccountId, NumberFor<Block>>,
    SClient: HeaderBackend<SBlock> + ProvideRuntimeApi<SBlock> + 'static,
    SClient::Api: MessengerApi<SBlock, NumberFor<SBlock>>
        + SystemDomainApi<SBlock, NumberFor<PBlock>, PBlock::Hash>,
    AccountId: Encode + Decode,
{
    /// Task manager.
    pub task_manager: TaskManager,
    /// Full client.
    pub client: C,
    /// Backend.
    pub backend: Arc<FullBackend<Block>>,
    /// Code executor.
    pub code_executor: Arc<CodeExecutor>,
    /// Network service.
    pub network_service: Arc<NetworkService<Block, <Block as BlockT>::Hash>>,
    /// Sync service.
    pub sync_service: Arc<SyncingService<Block>>,
    /// RPCHandlers to make RPC queries.
    pub rpc_handlers: sc_service::RpcHandlers,
    /// Network starter.
    pub network_starter: NetworkStarter,
    /// Executor.
    pub executor: CoreDomainExecutor<
        Block,
        SBlock,
        PBlock,
        SClient,
        PClient,
        RuntimeApi,
        ExecutorDispatch,
        BI,
    >,
    /// Transaction pool sink
    pub tx_pool_sink: DomainTxPoolSink,
    _data: PhantomData<AccountId>,
}

/// Constructs a partial core domain node.
#[allow(clippy::type_complexity)]
fn new_partial<RuntimeApi, Executor, SDC, Block, SBlock, PBlock, BIMP>(
    config: &ServiceConfiguration,
    system_domain_client: Arc<SDC>,
    block_import_provider: &BIMP,
) -> Result<
    PartialComponents<
        FullClient<Block, RuntimeApi, Executor>,
        TFullBackend<Block>,
        (),
        sc_consensus::DefaultImportQueue<Block, FullClient<Block, RuntimeApi, Executor>>,
        FullPool<
            Block,
            FullClient<Block, RuntimeApi, Executor>,
            CoreDomainTxPreValidator<
                Block,
                SBlock,
                PBlock,
                FullClient<Block, RuntimeApi, Executor>,
                SDC,
            >,
        >,
        (
            Option<Telemetry>,
            Option<TelemetryWorkerHandle>,
            NativeElseWasmExecutor<Executor>,
            Arc<DomainBlockImport<BIMP::BI>>,
        ),
    >,
    sc_service::Error,
>
where
    RuntimeApi:
        ConstructRuntimeApi<Block, FullClient<Block, RuntimeApi, Executor>> + Send + Sync + 'static,
    RuntimeApi::RuntimeApi: TaggedTransactionQueue<Block>
        + ApiExt<Block, StateBackend = StateBackendFor<TFullBackend<Block>, Block>>
        + MessengerApi<Block, NumberFor<Block>>,
    Executor: NativeExecutionDispatch + 'static,
    Block: BlockT,
    SBlock: BlockT,
    NumberFor<SBlock>: From<NumberFor<Block>>,
    SBlock::Hash: From<Block::Hash>,
    PBlock: BlockT,
    SDC: HeaderBackend<SBlock> + ProvideRuntimeApi<SBlock> + 'static,
    SDC::Api: MessengerApi<SBlock, NumberFor<SBlock>>
        + SystemDomainApi<SBlock, NumberFor<PBlock>, PBlock::Hash>,
    BIMP: BlockImportProvider<Block, FullClient<Block, RuntimeApi, Executor>>,
{
    let telemetry = config
        .telemetry_endpoints
        .clone()
        .filter(|x| !x.is_empty())
        .map(|endpoints| -> Result<_, sc_telemetry::Error> {
            let worker = TelemetryWorker::new(16)?;
            let telemetry = worker.handle().new_telemetry(endpoints);
            Ok((worker, telemetry))
        })
        .transpose()?;

    let executor = NativeElseWasmExecutor::new(
        config.wasm_method,
        config.default_heap_pages,
        config.max_runtime_instances,
        config.runtime_cache_size,
    );

    let (client, backend, keystore_container, task_manager) = sc_service::new_full_parts(
        config,
        telemetry.as_ref().map(|(_, telemetry)| telemetry.handle()),
        executor.clone(),
    )?;
    let client = Arc::new(client);

    let telemetry_worker_handle = telemetry.as_ref().map(|(worker, _)| worker.handle());

    let telemetry = telemetry.map(|(worker, telemetry)| {
        task_manager
            .spawn_handle()
            .spawn("telemetry", None, worker.run());
        telemetry
    });

    let core_domain_tx_pre_validator =
        CoreDomainTxPreValidator::new(client.clone(), system_domain_client);
    let transaction_pool = subspace_transaction_pool::new_full(
        config,
        &task_manager,
        client.clone(),
        core_domain_tx_pre_validator,
    );
    let block_import = Arc::new(DomainBlockImport::new(BlockImportProvider::block_import(
        block_import_provider,
        client.clone(),
    )));
    let import_queue = domain_client_consensus_relay_chain::import_queue(
        block_import.clone(),
        &task_manager.spawn_essential_handle(),
        config.prometheus_registry(),
    )?;

    let params = PartialComponents {
        backend,
        client,
        import_queue,
        keystore_container,
        task_manager,
        transaction_pool,
        select_chain: (),
        other: (telemetry, telemetry_worker_handle, executor, block_import),
    };

    Ok(params)
}

pub struct CoreDomainParams<
    SBlock,
    PBlock,
    SClient,
    PClient,
    SC,
    IBNS,
    CIBNS,
    NSNS,
    AccountId,
    Provider,
> where
    SBlock: BlockT,
    PBlock: BlockT,
{
    pub domain_id: DomainId,
    pub core_domain_config: DomainConfiguration<AccountId>,
    pub system_domain_client: Arc<SClient>,
    pub system_domain_sync_service: Arc<SyncingService<SBlock>>,
    pub primary_chain_client: Arc<PClient>,
    pub primary_network_sync_oracle: Arc<dyn SyncOracle + Send + Sync>,
    pub select_chain: SC,
    pub executor_streams: ExecutorStreams<PBlock, IBNS, CIBNS, NSNS>,
    pub gossip_message_sink: GossipMessageSink,
    pub provider: Provider,
}

/// Start a node with the given parachain `Configuration` and relay chain `Configuration`.
///
/// This is the actual implementation that is abstract over the executor and the runtime api.
#[allow(clippy::too_many_arguments)]
pub async fn new_full_core<
    Block,
    SBlock,
    PBlock,
    SClient,
    PClient,
    SC,
    IBNS,
    CIBNS,
    NSNS,
    RuntimeApi,
    ExecutorDispatch,
    AccountId,
    Provider,
>(
    core_domain_params: CoreDomainParams<
        SBlock,
        PBlock,
        SClient,
        PClient,
        SC,
        IBNS,
        CIBNS,
        NSNS,
        AccountId,
        Provider,
    >,
) -> sc_service::error::Result<
    NewFullCore<
        Arc<FullClient<Block, RuntimeApi, ExecutorDispatch>>,
        NativeElseWasmExecutor<ExecutorDispatch>,
        Block,
        SBlock,
        PBlock,
        SClient,
        PClient,
        RuntimeApi,
        ExecutorDispatch,
        AccountId,
        BlockImportOf<Block, FullClient<Block, RuntimeApi, ExecutorDispatch>, Provider>,
    >,
>
where
    Block: BlockT,
    PBlock: BlockT,
    SBlock: BlockT,
    SBlock::Hash: Into<Block::Hash> + From<Block::Hash>,
    Block::Hash: FullCodec + TypeInfo + Unpin,
    NumberFor<SBlock>: From<NumberFor<Block>> + Into<NumberFor<Block>>,
    <Block as BlockT>::Header: Unpin,
    NumberFor<Block>: FullCodec + TypeInfo,
    SClient: HeaderBackend<SBlock> + ProvideRuntimeApi<SBlock> + ProofProvider<SBlock> + 'static,
    SClient::Api: DomainCoreApi<SBlock>
        + SystemDomainApi<SBlock, NumberFor<PBlock>, PBlock::Hash>
        + MessengerApi<SBlock, NumberFor<SBlock>>
        + RelayerApi<SBlock, domain_runtime_primitives::AccountId, NumberFor<SBlock>>
        + ReceiptsApi<SBlock, <Block as BlockT>::Hash>,
    PClient: HeaderBackend<PBlock>
        + HeaderMetadata<PBlock, Error = sp_blockchain::Error>
        + BlockBackend<PBlock>
        + ProvideRuntimeApi<PBlock>
        + BlockchainEvents<PBlock>
        + Send
        + Sync
        + 'static,
    PClient::Api: ExecutorApi<PBlock, Block::Hash>,
    SC: SelectChain<PBlock>,
    IBNS: Stream<Item = (NumberFor<PBlock>, mpsc::Sender<()>)> + Send + 'static,
    CIBNS: Stream<Item = BlockImportNotification<PBlock>> + Send + 'static,
    NSNS: Stream<Item = (Slot, Blake2b256Hash, Option<mpsc::Sender<()>>)> + Send + 'static,
    RuntimeApi: ConstructRuntimeApi<Block, FullClient<Block, RuntimeApi, ExecutorDispatch>>
        + Send
        + Sync
        + 'static,
    RuntimeApi::RuntimeApi: ApiExt<Block, StateBackend = StateBackendFor<TFullBackend<Block>, Block>>
        + Metadata<Block>
        + BlockBuilder<Block>
        + OffchainWorkerApi<Block>
        + SessionKeys<Block>
        + DomainCoreApi<Block>
        + TaggedTransactionQueue<Block>
        + AccountNonceApi<Block, AccountId, Nonce>
        + TransactionPaymentRuntimeApi<Block, Balance>
        + MessengerApi<Block, NumberFor<Block>>
        + RelayerApi<Block, AccountId, NumberFor<Block>>,
    ExecutorDispatch: NativeExecutionDispatch + 'static,
    AccountId: DeserializeOwned
        + Encode
        + Decode
        + Clone
        + Debug
        + Display
        + FromStr
        + Sync
        + Send
        + 'static,
    Provider: RpcProvider<
            Block,
            FullClient<Block, RuntimeApi, ExecutorDispatch>,
            FullPool<
                Block,
                FullClient<Block, RuntimeApi, ExecutorDispatch>,
                CoreDomainTxPreValidator<
                    Block,
                    SBlock,
                    PBlock,
                    FullClient<Block, RuntimeApi, ExecutorDispatch>,
                    SClient,
                >,
            >,
            FullChainApiWrapper<
                Block,
                FullClient<Block, RuntimeApi, ExecutorDispatch>,
                CoreDomainTxPreValidator<
                    Block,
                    SBlock,
                    PBlock,
                    FullClient<Block, RuntimeApi, ExecutorDispatch>,
                    SClient,
                >,
            >,
            TFullBackend<Block>,
            AccountId,
        > + BlockImportProvider<Block, FullClient<Block, RuntimeApi, ExecutorDispatch>>
        + 'static,
{
    let CoreDomainParams {
        domain_id,
        mut core_domain_config,
        system_domain_client,
        system_domain_sync_service,
        primary_chain_client,
        primary_network_sync_oracle,
        select_chain,
        executor_streams,
        gossip_message_sink,
        provider,
    } = core_domain_params;

    // TODO: Do we even need block announcement on core domain node?
    // core_domain_config.announce_block = false;

    core_domain_config
        .service_config
        .network
        .extra_sets
        .push(domain_client_executor_gossip::executor_gossip_peers_set_config());

    let params = new_partial::<_, _, _, Block, SBlock, PBlock, Provider>(
        &core_domain_config.service_config,
        system_domain_client.clone(),
        &provider,
    )?;

    let (mut telemetry, _telemetry_worker_handle, code_executor, block_import) = params.other;

    let client = params.client.clone();
    let backend = params.backend.clone();

    let transaction_pool = params.transaction_pool.clone();
    let mut task_manager = params.task_manager;
    let import_queue = params.import_queue;

    let (network_service, system_rpc_tx, tx_handler_controller, network_starter, sync_service) =
        sc_service::build_network(BuildNetworkParams {
            config: &core_domain_config.service_config,
            client: client.clone(),
            transaction_pool: transaction_pool.clone(),
            spawn_handle: task_manager.spawn_handle(),
            import_queue,
            // TODO: we might want to re-enable this some day.
            block_announce_validator_builder: None,
            warp_sync_params: None,
        })?;

    let is_authority = core_domain_config.service_config.role.is_authority();
    core_domain_config.service_config.rpc_id_provider = provider.rpc_id();

    let rpc_builder = {
        let deps = crate::rpc::FullDeps {
            client: client.clone(),
            pool: transaction_pool.clone(),
            graph: transaction_pool.pool().clone(),
            chain_spec: core_domain_config.service_config.chain_spec.cloned_box(),
            deny_unsafe: DenyUnsafe::Yes,
            network: network_service.clone(),
            sync: sync_service.clone(),
            is_authority,
            prometheus_registry: core_domain_config
                .service_config
                .prometheus_registry()
                .cloned(),
            database_source: core_domain_config.service_config.database.clone(),
            task_spawner: task_manager.spawn_handle(),
            backend: backend.clone(),
        };

        let spawn_essential = task_manager.spawn_essential_handle();
        let rpc_deps = provider.deps(deps)?;
        Box::new(move |_, subscription_task_executor| {
            let spawn_essential = spawn_essential.clone();
            provider
                .rpc_builder(
                    rpc_deps.clone(),
                    subscription_task_executor,
                    spawn_essential,
                )
                .map_err(Into::into)
        })
    };

    let rpc_handlers = sc_service::spawn_tasks(SpawnTasksParams {
        rpc_builder,
        client: client.clone(),
        transaction_pool: transaction_pool.clone(),
        task_manager: &mut task_manager,
        config: core_domain_config.service_config,
        keystore: params.keystore_container.keystore(),
        backend: backend.clone(),
        network: network_service.clone(),
        system_rpc_tx,
        tx_handler_controller,
        sync_service: sync_service.clone(),
        telemetry: telemetry.as_mut(),
    })?;

    let code_executor = Arc::new(code_executor);

    let spawn_essential = task_manager.spawn_essential_handle();
    let (bundle_sender, bundle_receiver) = tracing_unbounded("core_domain_bundle_stream", 100);

    let system_domain_best_hash = system_domain_client.info().best_hash;
    let receipts_api_version = system_domain_client
        .runtime_api()
        .api_version::<dyn ReceiptsApi<SBlock, Block::Hash>>(system_domain_best_hash)
        .ok()
        .flatten()
        .ok_or_else(|| {
            sp_blockchain::Error::RuntimeApiError(sp_api::ApiError::Application(
                format!("Could not find `ReceiptsApi` api version at {system_domain_best_hash}.",)
                    .into(),
            ))
        })?;

    let domain_confirmation_depth = if receipts_api_version >= 2 {
        system_domain_client
            .runtime_api()
            .receipts_pruning_depth(system_domain_best_hash)
            .map_err(|err| sc_service::error::Error::Application(Box::new(err)))?
            .into()
    } else {
        // TODO: Remove the api version check once gemini-3d is retired.
        256u32.into()
    };

    let executor = CoreExecutor::new(
        domain_id,
        system_domain_client.clone(),
        Box::new(task_manager.spawn_essential_handle()),
        &select_chain,
        EssentialExecutorParams::<
            Block,
            _,
            _,
            _,
            _,
            _,
            _,
            _,
            _,
            _,
            DomainBlockImport<Provider::BI>,
        > {
            primary_chain_client: primary_chain_client.clone(),
            primary_network_sync_oracle,
            client: client.clone(),
            transaction_pool: transaction_pool.clone(),
            backend: backend.clone(),
            code_executor: code_executor.clone(),
            is_authority,
            keystore: params.keystore_container.keystore(),
            spawner: Box::new(task_manager.spawn_handle()),
            bundle_sender: Arc::new(bundle_sender),
            executor_streams,
            domain_confirmation_depth,
            block_import,
        },
    )
    .await?;

    let gossip_message_validator =
        CoreGossipMessageValidator::<_, SBlock, PBlock, _, SClient, _, _, _, _, _>::new(
            CoreDomainParentChain::<_, SBlock, PBlock>::new(
                system_domain_client.clone(),
                domain_id,
            ),
            client.clone(),
            Box::new(task_manager.spawn_handle()),
            transaction_pool.clone(),
            executor.fraud_proof_generator(),
        );

    let executor_gossip =
        domain_client_executor_gossip::start_gossip_worker(ExecutorGossipParams {
            network: network_service.clone(),
            sync: sync_service.clone(),
            executor: gossip_message_validator,
            bundle_receiver,
        });
    spawn_essential.spawn_essential_blocking("core-domain-gossip", None, Box::pin(executor_gossip));

    if let Some(relayer_id) = core_domain_config.maybe_relayer_id {
        tracing::info!(
            "Starting core domain relayer with relayer_id[{:?}]",
            relayer_id
        );
        let relayer_worker = domain_client_message_relayer::worker::relay_core_domain_messages::<
            _,
            _,
            PBlock,
            _,
            _,
            _,
            _,
            _,
        >(
            relayer_id,
            client.clone(),
            system_domain_client,
            system_domain_sync_service,
            sync_service.clone(),
            gossip_message_sink.clone(),
        );

        spawn_essential.spawn_essential_blocking(
            "core-domain-relayer",
            None,
            Box::pin(relayer_worker),
        );
    }

    let (msg_sender, msg_receiver) = tracing_unbounded("core_domain_message_channel", 100);

    // start cross domain message listener for system domain
    let core_domain_listener = cross_domain_message_gossip::start_domain_message_listener(
        domain_id,
        client.clone(),
        params.transaction_pool.clone(),
        msg_receiver,
    );

    spawn_essential.spawn_essential_blocking(
        "core-domain-message-listener",
        None,
        Box::pin(core_domain_listener),
    );

    spawn_essential.spawn_blocking("core-domain-transaction-gossip", None, {
        Box::pin(async move {
            while let Some(hash) = transaction_pool.import_notification_stream().next().await {
                let maybe_transaction = transaction_pool.ready_transaction(&hash).and_then(
                    // Only propagable transactions should be resolved for network service.
                    |tx| {
                        if tx.is_propagable() {
                            Some(tx.data().clone())
                        } else {
                            None
                        }
                    },
                );
                if let Some(tx) = maybe_transaction {
                    let msg = GossipMessage {
                        domain_id,
                        encoded_data: tx.encode(),
                    };
                    if let Err(_e) = gossip_message_sink.unbounded_send(msg) {
                        return;
                    }
                }
            }
        })
    });

    let new_full = NewFullCore {
        task_manager,
        client,
        backend,
        code_executor,
        network_service,
        sync_service,
        rpc_handlers,
        network_starter,
        executor,
        tx_pool_sink: msg_sender,
        _data: Default::default(),
    };

    Ok(new_full)
}<|MERGE_RESOLUTION|>--- conflicted
+++ resolved
@@ -54,35 +54,39 @@
 use substrate_frame_rpc_system::AccountNonceApi;
 use system_runtime_primitives::SystemDomainApi;
 
-<<<<<<< HEAD
-pub type CoreDomainExecutor<Block, SBlock, PBlock, SClient, PClient, RuntimeApi, ExecutorDispatch> =
-=======
 type BlockImportOf<Block, Client, Provider> = <Provider as BlockImportProvider<Block, Client>>::BI;
 
-type CoreDomainExecutor<Block, SBlock, PBlock, SClient, PClient, RuntimeApi, ExecutorDispatch, BI> =
->>>>>>> d3e9c2de
-    CoreExecutor<
+pub type CoreDomainExecutor<
+    Block,
+    SBlock,
+    PBlock,
+    SClient,
+    PClient,
+    RuntimeApi,
+    ExecutorDispatch,
+    BI,
+> = CoreExecutor<
+    Block,
+    SBlock,
+    PBlock,
+    FullClient<Block, RuntimeApi, ExecutorDispatch>,
+    SClient,
+    PClient,
+    FullPool<
         Block,
-        SBlock,
-        PBlock,
         FullClient<Block, RuntimeApi, ExecutorDispatch>,
-        SClient,
-        PClient,
-        FullPool<
+        CoreDomainTxPreValidator<
             Block,
+            SBlock,
+            PBlock,
             FullClient<Block, RuntimeApi, ExecutorDispatch>,
-            CoreDomainTxPreValidator<
-                Block,
-                SBlock,
-                PBlock,
-                FullClient<Block, RuntimeApi, ExecutorDispatch>,
-                SClient,
-            >,
+            SClient,
         >,
-        FullBackend<Block>,
-        NativeElseWasmExecutor<ExecutorDispatch>,
-        DomainBlockImport<BI>,
-    >;
+    >,
+    FullBackend<Block>,
+    NativeElseWasmExecutor<ExecutorDispatch>,
+    DomainBlockImport<BI>,
+>;
 
 /// Core domain full node along with some other components.
 pub struct NewFullCore<
